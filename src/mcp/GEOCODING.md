--- conflicted
+++ resolved
@@ -1,26 +1,19 @@
 # Location Services Documentation
 
 ## Overview
-<<<<<<< HEAD
-The Location MCP Server includes geocoding, reverse geocoding, map display, and routing functionality using ArcGIS Location Platform services to provide comprehensive location-based services.
-=======
-The Location MCP Server provides comprehensive location-based services using ArcGIS Location Platform, including geocoding, reverse geocoding, and nearby places search functionality.
->>>>>>> 1ca82802
+The Location MCP Server includes geocoding, reverse geocoding, map display, routing functionality, and nearby places search using ArcGIS Location Platform services to provide comprehensive location-based services.
 
 ## Features
 - **Address Geocoding**: Convert text addresses to latitude/longitude coordinates
 - **Reverse Geocoding**: Convert latitude/longitude coordinates to readable addresses
-<<<<<<< HEAD
 - **Routing & Directions**: Get turn-by-turn directions between locations with travel time and distance
 - **Map Display**: Generate map URLs and embed HTML for various mapping services
+- **Interactive Maps**: Generate embeddable maps for chat UI display
+- **Nearby Places Search**: Find places of interest around a location with category filtering
 - **Metadata Storage**: Store geocoded and routing results for efficient retrieval
 - **Error Handling**: Robust error handling for failed requests
-=======
-- **Nearby Places Search**: Find places of interest around a location with category filtering
-- **Interactive Maps**: Generate embeddable maps for chat UI display
 - **Metadata Storage**: Store geocoded results for efficient retrieval
 - **Error Handling**: Robust error handling for failed API requests
->>>>>>> 1ca82802
 - **Resource Endpoints**: Access location data through MCP resources
 
 ## Tools Available
@@ -287,9 +280,7 @@
 ```
 
 ## API Integration
-<<<<<<< HEAD
 The service uses ArcGIS Location Platform services for geocoding and routing. For production use:
-=======
 
 ### ArcGIS Location Platform
 This service integrates with ArcGIS Location Platform for:
@@ -316,7 +307,6 @@
 - Falls back to free tier services when no API key is provided
 - API key can be explicitly passed to functions for custom authentication
 The service uses ArcGIS Location Platform Geocoding Services. For production use:
->>>>>>> 1ca82802
 
 1. Obtain an API key from [ArcGIS Location Platform](https://location.arcgis.com/)
 2. Pass the API key to the geocoding and routing functions
