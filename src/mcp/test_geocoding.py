#!/usr/bin/env python3
"""
Simple test script for geocoding functionality
"""

import sys
import os
sys.path.append(os.path.join(os.path.dirname(__file__), 'server', 'location'))

<<<<<<< HEAD
from location_server import geocode_address, reverse_geocode_coordinates, generate_map_url, display_location_on_map, get_elevation, get_elevation_for_coordinates, get_elevation_for_address, display_location_with_elevation
=======
from location_server import geocode_address, reverse_geocode_coordinates, generate_map_url, display_location_on_map, get_directions_between_locations, format_directions_for_chat
>>>>>>> ea30ae4e

def test_geocoding_structure():
    """Test that geocoding functions are properly structured"""
    print("Testing geocoding structure...")
    
    # Test that functions exist and are callable
    assert callable(geocode_address), "geocode_address should be callable"
    assert callable(reverse_geocode_coordinates), "reverse_geocode_coordinates should be callable"
    
    print("✓ All geocoding functions are properly structured")

def test_reverse_geocoding_structure():
    """Test that reverse geocoding functions are properly structured"""
    print("Testing reverse geocoding structure...")
    
    # Test with known coordinates (Google headquarters)
    test_lat = 37.4219999
    test_lon = -122.0840575
    
    result = reverse_geocode_coordinates(test_lat, test_lon)
    assert "success" in result, "Result should have success field"
    assert "coordinates" in result, "Result should have coordinates field"
    assert "formatted_address" in result, "Result should have formatted_address field"
    
    # Check coordinates are preserved
    assert result["coordinates"]["latitude"] == test_lat, "Latitude should be preserved"
    assert result["coordinates"]["longitude"] == test_lon, "Longitude should be preserved"
    
    # Either success with address or failure with error
    if result["success"]:
        assert result["formatted_address"], "Should have formatted address when successful"
        assert "address_components" in result, "Should have address components when successful"
    else:
        assert "error" in result, "Should have error message when unsuccessful"
    
    print("✓ Reverse geocoding structure working correctly")

def test_error_handling():
    """Test error handling in geocoding"""
    print("Testing error handling...")
    
    # Test with empty address (this will likely fail due to network, but should handle gracefully)
    result = geocode_address("")
    assert "success" in result, "Result should have success field"
    assert "address" in result, "Result should have address field"
    assert "error" in result or "coordinates" in result, "Result should have error or coordinates"
    
    print("✓ Error handling working correctly")

def test_reverse_geocoding_error_handling():
    """Test error handling in reverse geocoding"""
    print("Testing reverse geocoding error handling...")
    
    # Test with invalid coordinates (extreme values)
    result = reverse_geocode_coordinates(999.0, 999.0)
    assert "success" in result, "Result should have success field"
    assert "coordinates" in result, "Result should have coordinates field"
    assert result["coordinates"]["latitude"] == 999.0, "Should preserve input latitude"
    assert result["coordinates"]["longitude"] == 999.0, "Should preserve input longitude"
    
    # Should either succeed or fail gracefully
    if not result["success"]:
        assert "error" in result, "Should have error message when unsuccessful"
    
    print("✓ Reverse geocoding error handling working correctly")

def test_map_functionality():
    """Test map display functionality"""
    print("Testing map functionality...")
    
    # Use a real address that should geocode successfully
    test_address = "1600 Amphitheatre Parkway, Mountain View, CA"
    
    # Test map URL generation
    map_data = generate_map_url(test_address)
    if map_data.get("success"):
        assert "map_urls" in map_data, "Should contain map URLs"
        assert "google_maps" in map_data["map_urls"], "Should include Google Maps URL"
        assert "embed_html" in map_data, "Should include embed HTML"
        
        # Test complete map display
        display_data = display_location_on_map(test_address)
        assert display_data["success"] == True, "Map display should succeed"
        assert "coordinates" in display_data, "Should include coordinates"
        assert "embed_html" in display_data, "Should include embed HTML"
        assert "markdown_map" in display_data, "Should include markdown map"
    else:
        print(f"   Note: Geocoding failed for test address (network/API issue): {map_data.get('error', 'unknown error')}")
        print("   This is expected in environments without network access or API keys")
    
    print("✓ Map functionality working correctly")

<<<<<<< HEAD
def test_elevation_structure():
    """Test that elevation functions are properly structured"""
    print("Testing elevation structure...")
    
    # Test that functions exist and are callable
    assert callable(get_elevation), "get_elevation should be callable"
    assert callable(get_elevation_for_coordinates), "get_elevation_for_coordinates should be callable"
    assert callable(get_elevation_for_address), "get_elevation_for_address should be callable"
    assert callable(display_location_with_elevation), "display_location_with_elevation should be callable"
    
    print("✓ All elevation functions are properly structured")

def test_elevation_coordinates():
    """Test elevation functionality with coordinates"""
    print("Testing elevation with coordinates...")
    
    # Test with known coordinates (Mount Whitney, CA - highest peak in continental US)
    test_lat = 36.5786
    test_lon = -118.2923
    
    result = get_elevation(test_lat, test_lon)
    assert "success" in result, "Result should have success field"
    assert "coordinates" in result, "Result should have coordinates field"
    assert "elevation" in result, "Result should have elevation field"
    
    # Check coordinates are preserved
    assert result["coordinates"]["latitude"] == test_lat, "Latitude should be preserved"
    assert result["coordinates"]["longitude"] == test_lon, "Longitude should be preserved"
    
    # Either success with elevation data or failure with error
    if result["success"]:
        assert result["elevation"], "Should have elevation data when successful"
        assert "meters" in result["elevation"], "Should have elevation in meters"
        assert "feet" in result["elevation"], "Should have elevation in feet"
        assert "data_source" in result, "Should have data source information"
    else:
        assert "error" in result, "Should have error message when unsuccessful"
        print(f"   Note: Elevation lookup failed (expected in test environments): {result.get('error', 'unknown error')}")
    
    print("✓ Elevation coordinates functionality working correctly")

def test_elevation_address():
    """Test elevation functionality with address"""
    print("Testing elevation with address...")
    
    # Use a real address that should geocode successfully
    test_address = "Mount Washington, New Hampshire"
    
    result = get_elevation_for_address(test_address)
    assert "success" in result, "Result should have success field"
    assert "address" in result, "Result should have address field"
    
    if result["success"]:
        assert "coordinates" in result, "Should have coordinates when successful"
        assert "elevation" in result, "Should have elevation data when successful"
        assert "formatted_address" in result, "Should have formatted address when successful"
        print(f"   Successfully got elevation for: {result['formatted_address']}")
    else:
        assert "error" in result, "Should have error message when unsuccessful"
        print(f"   Note: Elevation/geocoding failed (expected in test environments): {result.get('error', 'unknown error')}")
    
    print("✓ Elevation address functionality working correctly")

def test_elevation_display():
    """Test elevation display functionality"""
    print("Testing elevation display functionality...")
    
    # Use a real address that should work
    test_address = "Denver, Colorado"
    
    result = display_location_with_elevation(test_address)
    assert "success" in result, "Result should have success field"
    
    if result["success"]:
        assert "coordinates" in result, "Should have coordinates when successful"
        assert "elevation" in result, "Should have elevation data when successful"
        assert "map_urls" in result, "Should have map URLs when successful"
        assert "markdown_map" in result, "Should have markdown map when successful"
        print(f"   Successfully created elevation display for: {result['formatted_address']}")
    else:
        assert "error" in result, "Should have error message when unsuccessful"
        print(f"   Note: Elevation display failed (expected in test environments): {result.get('error', 'unknown error')}")
    
    print("✓ Elevation display functionality working correctly")
=======
def test_routing_functionality():
    """Test routing and directions functionality"""
    print("Testing routing functionality...")
    
    # Test that the routing function is available and callable
    assert callable(get_directions_between_locations), "get_directions_between_locations should be callable"
    
    # Test routing with coordinates (this will likely fail due to network, but should handle gracefully)
    test_origin = "37.7749,-122.4194"  # San Francisco coordinates
    test_destination = "37.7849,-122.4094"  # Nearby coordinates
    
    result = get_directions_between_locations(test_origin, test_destination)
    assert "success" in result, "Result should have success field"
    assert "origin" in result, "Result should have origin field" 
    assert "destination" in result, "Result should have destination field"
    
    # Either success with routing info or failure with error
    if result["success"]:
        assert "route_summary" in result, "Should have route summary when successful"
        assert "directions" in result, "Should have directions when successful"
        assert "total_time_minutes" in result["route_summary"], "Should have travel time"
        assert "total_distance_miles" in result["route_summary"], "Should have distance"
        print(f"   ✓ Route found: {result['route_summary']['total_distance_miles']} miles, {result['route_summary']['total_time_formatted']}")
        print(f"   ✓ {len(result['directions'])} turn-by-turn directions provided")
    else:
        print(f"   Note: Routing failed (network/API issue): {result.get('error', 'unknown error')}")
        print("   This is expected in environments without network access or API keys")
        assert "error" in result, "Should have error message when unsuccessful"
    
    print("✓ Routing functionality working correctly")

def test_routing_travel_modes():
    """Test different travel modes for routing"""
    print("Testing routing travel modes...")
    
    test_origin = "New York, NY"
    test_destination = "Brooklyn, NY"
    
    # Test different travel modes
    travel_modes = ["driving", "walking", "trucking"]
    
    for mode in travel_modes:
        result = get_directions_between_locations(test_origin, test_destination, travel_mode=mode)
        assert "success" in result, f"Result should have success field for {mode}"
        assert result.get("travel_mode") == mode, f"Travel mode should be preserved for {mode}"
        
        if result["success"]:
            print(f"   ✓ {mode.capitalize()} route calculated successfully")
        else:
            print(f"   Note: {mode.capitalize()} routing failed (expected without network/API)")
    
    print("✓ Travel mode testing working correctly")

def test_routing_error_handling():
    """Test error handling in routing"""
    print("Testing routing error handling...")
    
    # Test with invalid coordinates
    result = get_directions_between_locations("999,999", "888,888")
    assert "success" in result, "Result should have success field"
    
    # Should either succeed or fail gracefully
    if not result["success"]:
        assert "error" in result, "Should have error message when unsuccessful"
    
    # Test with empty addresses
    result = get_directions_between_locations("", "")
    assert "success" in result, "Result should have success field"
    if not result["success"]:
        assert "error" in result, "Should have error message when unsuccessful"
    
    print("✓ Routing error handling working correctly")

def test_routing_formatting():
    """Test routing result formatting for chat UI"""
    print("Testing routing formatting...")
    
    # Test formatting function exists
    assert callable(format_directions_for_chat), "format_directions_for_chat should be callable"
    
    # Test error formatting
    error_result = {
        "success": False,
        "origin": "Test Origin",
        "destination": "Test Destination", 
        "error": "Test error message"
    }
    formatted = format_directions_for_chat(error_result)
    assert "❌" in formatted, "Error formatting should include error emoji"
    assert "Test error message" in formatted, "Error message should be included"
    
    # Test successful result formatting (mock successful result)
    success_result = {
        "success": True,
        "origin": "San Francisco, CA",
        "destination": "Oakland, CA",
        "travel_mode": "driving",
        "route_summary": {
            "total_time_minutes": 25.5,
            "total_distance_miles": 12.3,
            "total_time_formatted": "25m"
        },
        "directions": [
            {"instruction": "Head north on Main St", "distance": 0.5},
            {"instruction": "Turn right on Oak Ave", "distance": 1.2}
        ]
    }
    formatted = format_directions_for_chat(success_result)
    assert "🗺️" in formatted, "Success formatting should include map emoji"
    assert "San Francisco, CA" in formatted, "Origin should be included"
    assert "Oakland, CA" in formatted, "Destination should be included"
    assert "25m" in formatted, "Travel time should be included"
    assert "12.3 miles" in formatted, "Distance should be included"
    assert "Head north on Main St" in formatted, "Directions should be included"
    
    print("✓ Routing formatting working correctly")
>>>>>>> ea30ae4e

def main():
    """Run all tests"""
    print("Running geocoding functionality tests...\n")
    
    try:
        test_geocoding_structure()
        test_reverse_geocoding_structure()
        test_error_handling()
        test_reverse_geocoding_error_handling()
        test_map_functionality()
<<<<<<< HEAD
        test_elevation_structure()
        test_elevation_coordinates()
        test_elevation_address()
        test_elevation_display()
        
        print("\n✅ All tests passed! Geocoding and elevation functionality is working correctly.")
=======
        test_routing_functionality()
        test_routing_travel_modes()
        test_routing_error_handling()
        test_routing_formatting()
        
        print("\n✅ All tests passed! Geocoding and routing functionality is working correctly.")
>>>>>>> ea30ae4e
        return 0
        
    except Exception as e:
        print(f"\n❌ Test failed: {e}")
        return 1

if __name__ == "__main__":
    sys.exit(main())<|MERGE_RESOLUTION|>--- conflicted
+++ resolved
@@ -7,11 +7,7 @@
 import os
 sys.path.append(os.path.join(os.path.dirname(__file__), 'server', 'location'))
 
-<<<<<<< HEAD
-from location_server import geocode_address, reverse_geocode_coordinates, generate_map_url, display_location_on_map, get_elevation, get_elevation_for_coordinates, get_elevation_for_address, display_location_with_elevation
-=======
-from location_server import geocode_address, reverse_geocode_coordinates, generate_map_url, display_location_on_map, get_directions_between_locations, format_directions_for_chat
->>>>>>> ea30ae4e
+from location_server import geocode_address, reverse_geocode_coordinates, generate_map_url, display_location_on_map, get_elevation, get_elevation_for_coordinates, get_elevation_for_address, display_location_with_elevation, get_directions_between_locations, format_directions_for_chat
 
 def test_geocoding_structure():
     """Test that geocoding functions are properly structured"""
@@ -104,7 +100,6 @@
     
     print("✓ Map functionality working correctly")
 
-<<<<<<< HEAD
 def test_elevation_structure():
     """Test that elevation functions are properly structured"""
     print("Testing elevation structure...")
@@ -189,7 +184,7 @@
         print(f"   Note: Elevation display failed (expected in test environments): {result.get('error', 'unknown error')}")
     
     print("✓ Elevation display functionality working correctly")
-=======
+
 def test_routing_functionality():
     """Test routing and directions functionality"""
     print("Testing routing functionality...")
@@ -306,7 +301,6 @@
     assert "Head north on Main St" in formatted, "Directions should be included"
     
     print("✓ Routing formatting working correctly")
->>>>>>> ea30ae4e
 
 def main():
     """Run all tests"""
@@ -318,21 +312,16 @@
         test_error_handling()
         test_reverse_geocoding_error_handling()
         test_map_functionality()
-<<<<<<< HEAD
         test_elevation_structure()
         test_elevation_coordinates()
         test_elevation_address()
         test_elevation_display()
-        
-        print("\n✅ All tests passed! Geocoding and elevation functionality is working correctly.")
-=======
         test_routing_functionality()
         test_routing_travel_modes()
         test_routing_error_handling()
         test_routing_formatting()
         
-        print("\n✅ All tests passed! Geocoding and routing functionality is working correctly.")
->>>>>>> ea30ae4e
+        print("\n✅ All tests passed! Geocoding, elevation, and routing functionality is working correctly.")
         return 0
         
     except Exception as e:
